import React, { useState, useRef, useEffect } from 'react';
import { Link, useLocation, useNavigate } from 'react-router-dom';
import { 
  MessageSquare, 
  GitBranch, 
  Archive, 
  Search, 
<<<<<<< HEAD
  PenSquare, 
  Settings, 
  HelpCircle, 
  Activity, 
  Users, 
  FolderPlus, 
  PlusCircle, 
  LogOut 
=======
  Layers, 
  Home,
  User,
  LogOut,
  UserCheck,
  ChevronLeft,
  ChevronRight,
  Settings
>>>>>>> 25a3726c
} from 'lucide-react';
import { useAuth } from '../contexts/AuthContext';
import { useWorkspace } from '../contexts/WorkspaceContext';
import Tooltip from './Tooltip';
import SidebarNavItem from './SidebarNavItem';
import WorkspaceSelector from './WorkspaceSelector';
import { useAppStore } from '../store/useStore';

interface SidebarProps {
  onImportClick: () => void;
  collapsed?: boolean;
<<<<<<< HEAD
}

export default function Sidebar({ onImportClick, collapsed = true }: SidebarProps) {
  const location = useLocation();
  const navigate = useNavigate();
  const { user, isGuest, signOut } = useAuth();
  const { workspaces, activeWorkspace, setActiveWorkspace, isTeamWorkspace } = useWorkspace();
  const [expandedGroups, setExpandedGroups] = useState<Record<string, boolean>>({});
  const sidebarRef = useRef<HTMLDivElement>(null);
  const timeoutRef = useRef<NodeJS.Timeout | null>(null);
  
  // Use the global state for sidebar collapsed state
  const sidebarCollapsed = useAppStore(state => state.sidebarCollapsed);
  const setSidebarCollapsed = useAppStore(state => state.setSidebarCollapsed);
  const toggleSidebar = useAppStore(state => state.toggleSidebar);
  const uiHasHydrated = useAppStore(state => state.uiHasHydrated);
  const isExpanded = !sidebarCollapsed;

  const navigation = [
    { 
      name: 'Dashboard', 
      href: '/', 
      icon: Home 
    },
    { 
      name: 'Chats', 
      icon: MessageSquare, 
      isGroup: true,
      groupId: 'chats',
      children: [
        { name: 'New Chat', href: '/chats/new', icon: PlusCircle, badge: 'New' },
        { name: 'Import Chat', href: '#', icon: FolderPlus, action: onImportClick },
        { name: 'Active Chats', href: '/chats/active', icon: MessageSquare },
        { name: 'Parallel Chats', href: '/chats/parallel', icon: GitBranch },
        { name: 'Archived Chats', href: '/chats/archived', icon: Archive }
      ]
    },
    { 
      name: 'Thread Groups', 
      icon: Activity, 
      isGroup: true,
      groupId: 'threadgroups',
      children: [
        { name: 'All Groups', href: '/threadgroups', icon: Users },
        { name: 'Create Group', href: '/threadgroups/new', icon: PlusCircle },
        { name: 'Shared Groups', href: '/threadgroups/shared', icon: Users, pro: true }
      ]
    },
    { 
      name: 'Search', 
      icon: Search, 
      isGroup: true,
      groupId: 'search',
      children: [
        { name: 'Basic Search', href: '/search', icon: Search },
        { name: 'Enhanced Search', href: '/search/enhanced', icon: Search, badge: 'New' }
      ]
    },
    { 
      name: 'Analytics & Insights', 
      icon: PenSquare, 
      isGroup: true,
      groupId: 'analytics',
      children: [
        { name: 'Dashboard', href: '/analytics', icon: PenSquare },
        { name: 'Weekly Reports', href: '/analytics/weekly', icon: PenSquare, pro: true },
        { name: 'Topic Clusters', href: '/analytics/topics', icon: PenSquare, pro: true }
      ],
      pro: true
    },
    { 
      name: 'Exports', 
      icon: Archive, 
      isGroup: true,
      groupId: 'exports',
      children: [
        { name: 'My Exports', href: '/exports', icon: Archive },
        { name: 'Create Export', href: '/exports/create', icon: Archive },
        { name: 'Shared Exports', href: '/exports/shared', icon: Archive, pro: true }
      ],
      pro: true
    },
    { name: 'Settings', href: '/settings', icon: Settings },
    { name: 'Help', href: '/help', icon: HelpCircle },
=======
  onToggleCollapse?: () => void;
}

export default function Sidebar({ onImportClick, collapsed = false, onToggleCollapse }: SidebarProps) {
  const location = useLocation();
  const { user, isGuest, signOut } = useAuth();

  const navigation = [
    { name: 'Dashboard', href: '/', icon: Home },
    { name: 'Search', href: '/search', icon: Search },
    { name: 'Explore Threads', href: '/threads', icon: Layers },
    { name: 'Settings', href: '/settings', icon: Settings },
>>>>>>> 25a3726c
  ];

  const handleSignOut = async () => {
    try {
      await signOut();
    } catch (error) {
      console.error('Error signing out:', error);
    }
  };

  // Handle mouse enter/leave for dynamic expansion
  const handleMouseEnter = () => {
    // Only handle mouse events if the store has hydrated and setSidebarCollapsed is a function
    if (!uiHasHydrated || typeof setSidebarCollapsed !== 'function') return;
    
    if (timeoutRef.current) {
      clearTimeout(timeoutRef.current);
      timeoutRef.current = null;
    }
    setSidebarCollapsed(false);
  };

  const handleMouseLeave = () => {
    // Only handle mouse events if the store has hydrated and setSidebarCollapsed is a function
    if (!uiHasHydrated || typeof setSidebarCollapsed !== 'function') return;
    
    timeoutRef.current = setTimeout(() => {
      setSidebarCollapsed(true);
    }, 300); // Small delay to prevent flickering
  };

  // Toggle group expansion
  const toggleGroup = (groupId: string) => {
    setExpandedGroups(prev => ({
      ...prev,
      [groupId]: !prev[groupId]
    }));
  };

  // Clean up timeout on unmount
  useEffect(() => {
    return () => {
      if (timeoutRef.current) {
        clearTimeout(timeoutRef.current);
      }
    };
  }, []);

  // Check if a route is active
  const isRouteActive = (href: string) => {
    if (href === '/') {
      return location.pathname === '/';
    }
    return location.pathname.startsWith(href);
  };

  // Handle navigation for items with action or href
  const handleNavigation = (item: any) => {
    if (item.action) {
      item.action();
    } else if (item.href) {
      navigate(item.href);
    }
  };

  return (
<<<<<<< HEAD
    <div 
      ref={sidebarRef}
      className={`flex flex-col h-full bg-gradient-to-b from-knitter-light-accent to-knitter-light-dark dark:from-knitter-dark-base dark:to-knitter-dark-accent transition-all ${collapsed ? 'w-16' : 'w-64'}`}
      onMouseEnter={handleMouseEnter}
      onMouseLeave={handleMouseLeave}
    >
      <div className="flex-1 flex flex-col pt-5 pb-4 overflow-y-auto">
        {/* Logo and Workspace Selector */}
        <div className={`flex items-center flex-shrink-0 px-4 ${!isExpanded ? 'justify-center' : ''}`}>
          {isExpanded ? (
            <div className="flex items-center justify-between w-full">
              <div className="flex items-center">
                <MessageSquare className="h-8 w-8 text-white" />
                <span className="ml-2 text-xl font-semibold text-white">Knitter.app</span>
              </div>
              {!isGuest && (
                <WorkspaceSelector 
                  workspaces={workspaces}
                  activeWorkspace={activeWorkspace}
                  onWorkspaceChange={setActiveWorkspace}
                  onCreateWorkspace={() => console.log('Create workspace')}
                />
              )}
            </div>
          ) : (
            <MessageSquare className="h-8 w-8 text-white" />
          )}
=======
    <div className={`flex-1 flex flex-col min-h-0 bg-white dark:bg-gray-800 border-r border-gray-200 dark:border-gray-700 transition-all duration-300 ${collapsed ? 'w-16' : 'w-64'}`}>
      <div className="flex-1 flex flex-col pt-5 pb-4 overflow-y-auto">
        {/* Logo */}
        <div className={`flex items-center flex-shrink-0 px-4 ${collapsed ? 'justify-center' : ''}`}>
          <MessageSquare className="h-8 w-8 text-indigo-600" />
          {!collapsed && <span className="ml-2 text-xl font-semibold text-gray-900 dark:text-white">KnitChat</span>}
        </div>
        
        {/* Collapse toggle button */}
        <div className="mt-4 px-4">
          <button
            onClick={onToggleCollapse}
            className="w-full flex items-center justify-center p-2 rounded-md text-gray-500 dark:text-gray-400 hover:bg-gray-100 dark:hover:bg-gray-700 transition-colors"
            aria-label={collapsed ? "Expand sidebar" : "Collapse sidebar"}
          >
            {collapsed ? <ChevronRight className="h-5 w-5" /> : <ChevronLeft className="h-5 w-5" />}
            {!collapsed && <span className="ml-2 text-sm">Collapse</span>}
          </button>
>>>>>>> 25a3726c
        </div>
        
        {/* Team Workspace Indicator */}
        {isTeamWorkspace && isExpanded && (
          <div className="mx-4 mt-2 px-3 py-2 bg-indigo-500/30 rounded-md border border-indigo-400/30">
            <div className="flex items-center">
              <Building className="h-4 w-4 text-indigo-200 mr-2" />
              <span className="text-sm font-medium text-indigo-100">Team Workspace</span>
            </div>
            <p className="text-xs text-indigo-200 mt-1">
              You're viewing shared team content
            </p>
          </div>
        )}
        
        {/* Navigation */}
        <nav className="mt-5 flex-1 px-2 space-y-1">
          {/* Import Button */}
<<<<<<< HEAD
          <Tooltip content={!isExpanded ? "Import Source" : ""} position="right">
            <button
              onClick={onImportClick}
              disabled={isGuest}
              className={`w-full group flex items-center px-2 py-2 text-sm font-medium rounded-md text-white bg-indigo-500/30 hover:bg-indigo-500/50 transition-colors ${!isExpanded ? 'justify-center' : ''}`}
            >
              <Upload className={`${!isExpanded ? '' : 'mr-3'} h-5 w-5`} />
              {isExpanded && (
                <>
                  Import Source
                  {isGuest && <span className="ml-auto text-xs opacity-75">Pro</span>}
                </>
              )}
            </button>
          </Tooltip>
=======
          <button
            onClick={onImportClick}
            className={`w-full group flex items-center px-2 py-2 text-sm font-medium rounded-md text-white bg-indigo-600 hover:bg-indigo-700 transition-colors ${collapsed ? 'justify-center' : ''}`}
            disabled={isGuest}
            title="Import Source"
          >
            <Upload className={`${collapsed ? '' : 'mr-3'} h-5 w-5`} />
            {!collapsed && (
              <>
                Import Source
                {isGuest && <span className="ml-auto text-xs opacity-75">Pro</span>}
              </>
            )}
          </button>
>>>>>>> 25a3726c
          
          {/* Navigation Links */}
          {navigation.map((item) => {
            const isActive = item.href 
              ? isRouteActive(item.href) 
              : item.children 
                ? item.children.some(child => child.href && isRouteActive(child.href))
                : false;
            
            const isDisabled = isGuest && item.pro;
            const isGroupExpanded = expandedGroups[item.groupId || ''] || false;
            
            return (
              <SidebarNavItem
                key={item.name}
<<<<<<< HEAD
                item={item}
                isActive={isActive}
                isExpanded={isExpanded}
                isGroupExpanded={isGroupExpanded}
                isDisabled={isDisabled}
                isGuest={isGuest}
                currentPathname={location.pathname}
                toggleGroup={toggleGroup}
                sidebarExpanded={isExpanded}
                onNavigate={handleNavigation}
              />
=======
                to={item.href}
                className={`group flex items-center px-2 py-2 text-sm font-medium rounded-md transition-colors ${
                  isActive
                    ? 'bg-indigo-50 dark:bg-indigo-900/50 text-indigo-700 dark:text-indigo-300'
                    : 'text-gray-600 dark:text-gray-300 hover:bg-gray-50 dark:hover:bg-gray-700 hover:text-gray-900 dark:hover:text-white'
                } ${collapsed ? 'justify-center' : ''}`}
                title={item.name}
              >
                <item.icon className={`${collapsed ? '' : 'mr-3'} h-5 w-5 ${isActive ? 'text-indigo-500 dark:text-indigo-400' : 'text-gray-400 dark:text-gray-500'}`} />
                {!collapsed && item.name}
              </Link>
>>>>>>> 25a3726c
            );
          })}
        </nav>
      </div>
      
      {/* User Section */}
<<<<<<< HEAD
      <div className="flex-shrink-0 flex border-t border-indigo-700 dark:border-indigo-900 p-4">
        <Tooltip
          content={!isExpanded ? (isGuest ? "Guest User" : user?.email || "User") : ""}
          position="right"
        >
          <div className={`flex items-center ${!isExpanded ? 'justify-center' : 'w-full'}`}>
            <div className="flex-shrink-0">
              <div className="h-8 w-8 rounded-full bg-indigo-500/30 flex items-center justify-center">
                {isGuest ? (
                  <UserCheck className="h-5 w-5 text-white" />
                ) : (
                  <User className="h-5 w-5 text-white" />
                )}
              </div>
=======
      <div className="flex-shrink-0 flex border-t border-gray-200 dark:border-gray-700 p-4">
        <div className={`flex items-center ${collapsed ? 'justify-center' : 'w-full'}`}>
          <div className="flex-shrink-0">
            <div className="h-8 w-8 rounded-full bg-indigo-100 dark:bg-indigo-900 flex items-center justify-center">
              {isGuest ? (
                <UserCheck className="h-5 w-5 text-indigo-600 dark:text-indigo-400" />
              ) : (
                <User className="h-5 w-5 text-indigo-600 dark:text-indigo-400" />
              )}
>>>>>>> 25a3726c
            </div>
            {isExpanded && (
              <>
                <div className="ml-3 flex-1 min-w-0">
                  <p className="text-sm font-medium text-white truncate">
                    {isGuest ? 'Guest User' : user?.email}
                  </p>
                  {isGuest && (
                    <p className="text-xs text-indigo-200">Limited features</p>
                  )}
                </div>
                <Tooltip content="Sign out" position="top">
                  <button
                    onClick={handleSignOut}
                    className="ml-3 flex-shrink-0 p-1 text-indigo-200 hover:text-white transition-colors"
                  >
                    <LogOut className="h-5 w-5" />
                  </button>
                </Tooltip>
              </>
            )}
          </div>
<<<<<<< HEAD
        </Tooltip>
=======
          {!collapsed && (
            <>
              <div className="ml-3 flex-1 min-w-0">
                <p className="text-sm font-medium text-gray-900 dark:text-white truncate">
                  {isGuest ? 'Guest User' : user?.email}
                </p>
                {isGuest && (
                  <p className="text-xs text-gray-500 dark:text-gray-400">Limited features</p>
                )}
              </div>
              <button
                onClick={handleSignOut}
                className="ml-3 flex-shrink-0 p-1 text-gray-400 dark:text-gray-500 hover:text-gray-600 dark:hover:text-gray-400 transition-colors"
              >
                <LogOut className="h-5 w-5" />
              </button>
            </>
          )}
        </div>
>>>>>>> 25a3726c
      </div>
    </div>
  );
}<|MERGE_RESOLUTION|>--- conflicted
+++ resolved
@@ -1,11 +1,10 @@
 import React, { useState, useRef, useEffect } from 'react';
-import { Link, useLocation, useNavigate } from 'react-router-dom';
+import { useLocation, useNavigate } from 'react-router-dom';
 import { 
   MessageSquare, 
   GitBranch, 
   Archive, 
   Search, 
-<<<<<<< HEAD
   PenSquare, 
   Settings, 
   HelpCircle, 
@@ -13,17 +12,15 @@
   Users, 
   FolderPlus, 
   PlusCircle, 
-  LogOut 
-=======
+  LogOut,
   Layers, 
   Home,
   User,
-  LogOut,
   UserCheck,
   ChevronLeft,
   ChevronRight,
-  Settings
->>>>>>> 25a3726c
+  Upload,
+  Building
 } from 'lucide-react';
 import { useAuth } from '../contexts/AuthContext';
 import { useWorkspace } from '../contexts/WorkspaceContext';
@@ -35,23 +32,21 @@
 interface SidebarProps {
   onImportClick: () => void;
   collapsed?: boolean;
-<<<<<<< HEAD
 }
 
-export default function Sidebar({ onImportClick, collapsed = true }: SidebarProps) {
+export default function Sidebar({ onImportClick, collapsed = false }: SidebarProps) {
   const location = useLocation();
   const navigate = useNavigate();
   const { user, isGuest, signOut } = useAuth();
   const { workspaces, activeWorkspace, setActiveWorkspace, isTeamWorkspace } = useWorkspace();
   const [expandedGroups, setExpandedGroups] = useState<Record<string, boolean>>({});
   const sidebarRef = useRef<HTMLDivElement>(null);
-  const timeoutRef = useRef<NodeJS.Timeout | null>(null);
+  const timeoutRef = useRef<ReturnType<typeof setTimeout> | null>(null);
   
   // Use the global state for sidebar collapsed state
   const sidebarCollapsed = useAppStore(state => state.sidebarCollapsed);
   const setSidebarCollapsed = useAppStore(state => state.setSidebarCollapsed);
   const toggleSidebar = useAppStore(state => state.toggleSidebar);
-  const uiHasHydrated = useAppStore(state => state.uiHasHydrated);
   const isExpanded = !sidebarCollapsed;
 
   const navigation = [
@@ -67,6 +62,7 @@
       groupId: 'chats',
       children: [
         { name: 'New Chat', href: '/chats/new', icon: PlusCircle, badge: 'New' },
+        { name: 'Quick Chat', href: '/chats/quick', icon: PlusCircle },
         { name: 'Import Chat', href: '#', icon: FolderPlus, action: onImportClick },
         { name: 'Active Chats', href: '/chats/active', icon: MessageSquare },
         { name: 'Parallel Chats', href: '/chats/parallel', icon: GitBranch },
@@ -95,7 +91,7 @@
       ]
     },
     { 
-      name: 'Analytics & Insights', 
+      name: 'Analytics', 
       icon: PenSquare, 
       isGroup: true,
       groupId: 'analytics',
@@ -120,58 +116,41 @@
     },
     { name: 'Settings', href: '/settings', icon: Settings },
     { name: 'Help', href: '/help', icon: HelpCircle },
-=======
-  onToggleCollapse?: () => void;
-}
-
-export default function Sidebar({ onImportClick, collapsed = false, onToggleCollapse }: SidebarProps) {
-  const location = useLocation();
-  const { user, isGuest, signOut } = useAuth();
-
-  const navigation = [
-    { name: 'Dashboard', href: '/', icon: Home },
-    { name: 'Search', href: '/search', icon: Search },
-    { name: 'Explore Threads', href: '/threads', icon: Layers },
-    { name: 'Settings', href: '/settings', icon: Settings },
->>>>>>> 25a3726c
   ];
 
-  const handleSignOut = async () => {
-    try {
-      await signOut();
-    } catch (error) {
+  // Sign out handler
+  function handleSignOut() {
+    signOut().then(() => {
+      navigate('/');
+    }).catch(error => {
       console.error('Error signing out:', error);
+    });
+  }
+
+  // Handle mouse enter/leave for dynamic expansion
+  function handleMouseEnter() {
+    if (sidebarCollapsed && timeoutRef.current === null) {
+      timeoutRef.current = setTimeout(() => {
+        setSidebarCollapsed(false);
+        timeoutRef.current = null;
+      }, 300);
     }
-  };
-
-  // Handle mouse enter/leave for dynamic expansion
-  const handleMouseEnter = () => {
-    // Only handle mouse events if the store has hydrated and setSidebarCollapsed is a function
-    if (!uiHasHydrated || typeof setSidebarCollapsed !== 'function') return;
-    
-    if (timeoutRef.current) {
+  }
+
+  function handleMouseLeave() {
+    if (timeoutRef.current !== null) {
       clearTimeout(timeoutRef.current);
       timeoutRef.current = null;
     }
-    setSidebarCollapsed(false);
-  };
-
-  const handleMouseLeave = () => {
-    // Only handle mouse events if the store has hydrated and setSidebarCollapsed is a function
-    if (!uiHasHydrated || typeof setSidebarCollapsed !== 'function') return;
-    
-    timeoutRef.current = setTimeout(() => {
-      setSidebarCollapsed(true);
-    }, 300); // Small delay to prevent flickering
-  };
+  }
 
   // Toggle group expansion
-  const toggleGroup = (groupId: string) => {
+  function toggleGroup(groupId: string) {
     setExpandedGroups(prev => ({
       ...prev,
       [groupId]: !prev[groupId]
     }));
-  };
+  }
 
   // Clean up timeout on unmount
   useEffect(() => {
@@ -183,238 +162,145 @@
   }, []);
 
   // Check if a route is active
-  const isRouteActive = (href: string) => {
-    if (href === '/') {
-      return location.pathname === '/';
-    }
+  function isRouteActive(href: string) {
+    if (href === '/') return location.pathname === '/';
     return location.pathname.startsWith(href);
-  };
+  }
 
   // Handle navigation for items with action or href
-  const handleNavigation = (item: any) => {
+  function handleNavigation(item: any) {
     if (item.action) {
       item.action();
     } else if (item.href) {
       navigate(item.href);
     }
-  };
+  }
 
   return (
-<<<<<<< HEAD
     <div 
       ref={sidebarRef}
-      className={`flex flex-col h-full bg-gradient-to-b from-knitter-light-accent to-knitter-light-dark dark:from-knitter-dark-base dark:to-knitter-dark-accent transition-all ${collapsed ? 'w-16' : 'w-64'}`}
+      className={`flex flex-col h-full bg-knitter-light-base dark:bg-knitter-dark-base border-r border-knitter-light-accent dark:border-knitter-dark-accent transition-all duration-300 ${isExpanded ? 'w-64' : 'w-16'}`}
       onMouseEnter={handleMouseEnter}
       onMouseLeave={handleMouseLeave}
     >
-      <div className="flex-1 flex flex-col pt-5 pb-4 overflow-y-auto">
-        {/* Logo and Workspace Selector */}
-        <div className={`flex items-center flex-shrink-0 px-4 ${!isExpanded ? 'justify-center' : ''}`}>
+      {/* App Logo/Title */}
+      <div className="flex-shrink-0 h-16 flex items-center justify-center bg-knitter-light-accent dark:bg-knitter-dark-accent px-4">
+        <div className="flex items-center w-full overflow-hidden">
           {isExpanded ? (
-            <div className="flex items-center justify-between w-full">
-              <div className="flex items-center">
-                <MessageSquare className="h-8 w-8 text-white" />
-                <span className="ml-2 text-xl font-semibold text-white">Knitter.app</span>
+            <div className="w-full">
+              <div className="text-xl font-bold text-knitter-light-darker dark:text-knitter-dark-lighter flex items-center justify-between">
+                knitter.app
+                {isTeamWorkspace && (
+                  <WorkspaceSelector 
+                    workspaces={workspaces}
+                    activeWorkspace={activeWorkspace}
+                    onWorkspaceChange={setActiveWorkspace}
+                    onCreateWorkspace={() => console.log('Create workspace')}
+                  />
+                )}
               </div>
-              {!isGuest && (
-                <WorkspaceSelector 
-                  workspaces={workspaces}
-                  activeWorkspace={activeWorkspace}
-                  onWorkspaceChange={setActiveWorkspace}
-                  onCreateWorkspace={() => console.log('Create workspace')}
-                />
+            </div>
+          ) : (
+            <MessageSquare className="h-8 w-8 text-knitter-light-darker dark:text-knitter-dark-lighter" />
+          )}
+        </div>
+      </div>
+      
+      {/* Close/Expand Button */}
+      <div className="mt-1 px-2">
+        <button 
+          onClick={toggleSidebar}
+          className="w-full flex items-center justify-center p-2 rounded-md text-knitter-light-darker dark:text-knitter-dark-lighter bg-knitter-light-base dark:bg-knitter-dark-base hover:bg-knitter-light-accent dark:hover:bg-knitter-dark-accent transition-colors"
+        >
+          {isExpanded ? <ChevronLeft className="h-5 w-5" /> : <ChevronRight className="h-5 w-5" />}
+          {isExpanded && <span className="ml-2 text-sm">Collapse</span>}
+        </button>
+      </div>
+        
+      {/* Team Workspace Indicator */}
+      {isTeamWorkspace && isExpanded && (
+        <div className="mt-2 mx-3 p-2 bg-knitter-light-accent/30 dark:bg-knitter-dark-accent/30 rounded-lg">
+          <div className="flex items-center">
+            <Building className="h-4 w-4 mr-1 text-knitter-light-darker dark:text-knitter-dark-lighter" />
+            <span className="text-xs font-medium text-knitter-light-darker dark:text-knitter-dark-lighter">Team Workspace</span>
+          </div>
+          <p className="text-xs text-knitter-light-darker dark:text-knitter-dark-lighter mt-1">
+            You're viewing shared team content
+          </p>
+        </div>
+      )}
+      
+      {/* Navigation */}
+      <nav className="mt-5 flex-1 px-2 space-y-1 overflow-y-auto">
+        {/* Import Button */}
+        <button
+          onClick={onImportClick}
+          disabled={isGuest}
+          className={`w-full flex items-center px-2 py-2 text-sm font-medium rounded-md transition-colors
+            ${isExpanded ? '' : 'justify-center'}
+            ${isGuest 
+              ? 'text-knitter-light-accent/50 dark:text-knitter-dark-accent/50 cursor-not-allowed' 
+              : 'text-knitter-light-darker dark:text-knitter-dark-lighter hover:bg-knitter-light-accent dark:hover:bg-knitter-dark-accent'
+            }`}
+        >
+          <Upload className={`${isExpanded ? 'mr-3' : ''} h-5 w-5`} />
+          {isExpanded && (
+            <>
+              Import Source
+              {isGuest && <span className="ml-auto text-xs opacity-75">Pro</span>}
+            </>
+          )}
+        </button>
+        
+        {/* Navigation Links */}
+        {navigation.map((item, idx) => (
+          <SidebarNavItem 
+            key={item.name + idx}
+            item={item}
+            active={item.href ? isRouteActive(item.href) : false}
+            expanded={expandedGroups[item.groupId || ''] || false}
+            isDisabled={isGuest && item.pro}
+            isGuest={isGuest}
+            currentPathname={location.pathname}
+            toggleGroup={toggleGroup}
+            sidebarExpanded={isExpanded}
+            onNavigate={handleNavigation}
+          />
+        ))}
+      </nav>
+      
+      {/* User Section */}
+      <div className="flex-shrink-0 flex border-t border-knitter-light-accent dark:border-knitter-dark-accent p-4">
+        <div className={`flex items-center ${!isExpanded ? 'justify-center' : 'w-full'}`}>
+          <div className="flex-shrink-0">
+            <div className="h-8 w-8 rounded-full bg-knitter-light-accent dark:bg-knitter-dark-accent flex items-center justify-center">
+              {isGuest ? (
+                <UserCheck className="h-5 w-5 text-knitter-light-darker dark:text-knitter-dark-lighter" />
+              ) : (
+                <User className="h-5 w-5 text-knitter-light-darker dark:text-knitter-dark-lighter" />
               )}
             </div>
-          ) : (
-            <MessageSquare className="h-8 w-8 text-white" />
-          )}
-=======
-    <div className={`flex-1 flex flex-col min-h-0 bg-white dark:bg-gray-800 border-r border-gray-200 dark:border-gray-700 transition-all duration-300 ${collapsed ? 'w-16' : 'w-64'}`}>
-      <div className="flex-1 flex flex-col pt-5 pb-4 overflow-y-auto">
-        {/* Logo */}
-        <div className={`flex items-center flex-shrink-0 px-4 ${collapsed ? 'justify-center' : ''}`}>
-          <MessageSquare className="h-8 w-8 text-indigo-600" />
-          {!collapsed && <span className="ml-2 text-xl font-semibold text-gray-900 dark:text-white">KnitChat</span>}
-        </div>
-        
-        {/* Collapse toggle button */}
-        <div className="mt-4 px-4">
-          <button
-            onClick={onToggleCollapse}
-            className="w-full flex items-center justify-center p-2 rounded-md text-gray-500 dark:text-gray-400 hover:bg-gray-100 dark:hover:bg-gray-700 transition-colors"
-            aria-label={collapsed ? "Expand sidebar" : "Collapse sidebar"}
-          >
-            {collapsed ? <ChevronRight className="h-5 w-5" /> : <ChevronLeft className="h-5 w-5" />}
-            {!collapsed && <span className="ml-2 text-sm">Collapse</span>}
-          </button>
->>>>>>> 25a3726c
-        </div>
-        
-        {/* Team Workspace Indicator */}
-        {isTeamWorkspace && isExpanded && (
-          <div className="mx-4 mt-2 px-3 py-2 bg-indigo-500/30 rounded-md border border-indigo-400/30">
-            <div className="flex items-center">
-              <Building className="h-4 w-4 text-indigo-200 mr-2" />
-              <span className="text-sm font-medium text-indigo-100">Team Workspace</span>
-            </div>
-            <p className="text-xs text-indigo-200 mt-1">
-              You're viewing shared team content
-            </p>
           </div>
-        )}
-        
-        {/* Navigation */}
-        <nav className="mt-5 flex-1 px-2 space-y-1">
-          {/* Import Button */}
-<<<<<<< HEAD
-          <Tooltip content={!isExpanded ? "Import Source" : ""} position="right">
-            <button
-              onClick={onImportClick}
-              disabled={isGuest}
-              className={`w-full group flex items-center px-2 py-2 text-sm font-medium rounded-md text-white bg-indigo-500/30 hover:bg-indigo-500/50 transition-colors ${!isExpanded ? 'justify-center' : ''}`}
-            >
-              <Upload className={`${!isExpanded ? '' : 'mr-3'} h-5 w-5`} />
-              {isExpanded && (
-                <>
-                  Import Source
-                  {isGuest && <span className="ml-auto text-xs opacity-75">Pro</span>}
-                </>
-              )}
-            </button>
-          </Tooltip>
-=======
-          <button
-            onClick={onImportClick}
-            className={`w-full group flex items-center px-2 py-2 text-sm font-medium rounded-md text-white bg-indigo-600 hover:bg-indigo-700 transition-colors ${collapsed ? 'justify-center' : ''}`}
-            disabled={isGuest}
-            title="Import Source"
-          >
-            <Upload className={`${collapsed ? '' : 'mr-3'} h-5 w-5`} />
-            {!collapsed && (
-              <>
-                Import Source
-                {isGuest && <span className="ml-auto text-xs opacity-75">Pro</span>}
-              </>
-            )}
-          </button>
->>>>>>> 25a3726c
-          
-          {/* Navigation Links */}
-          {navigation.map((item) => {
-            const isActive = item.href 
-              ? isRouteActive(item.href) 
-              : item.children 
-                ? item.children.some(child => child.href && isRouteActive(child.href))
-                : false;
-            
-            const isDisabled = isGuest && item.pro;
-            const isGroupExpanded = expandedGroups[item.groupId || ''] || false;
-            
-            return (
-              <SidebarNavItem
-                key={item.name}
-<<<<<<< HEAD
-                item={item}
-                isActive={isActive}
-                isExpanded={isExpanded}
-                isGroupExpanded={isGroupExpanded}
-                isDisabled={isDisabled}
-                isGuest={isGuest}
-                currentPathname={location.pathname}
-                toggleGroup={toggleGroup}
-                sidebarExpanded={isExpanded}
-                onNavigate={handleNavigation}
-              />
-=======
-                to={item.href}
-                className={`group flex items-center px-2 py-2 text-sm font-medium rounded-md transition-colors ${
-                  isActive
-                    ? 'bg-indigo-50 dark:bg-indigo-900/50 text-indigo-700 dark:text-indigo-300'
-                    : 'text-gray-600 dark:text-gray-300 hover:bg-gray-50 dark:hover:bg-gray-700 hover:text-gray-900 dark:hover:text-white'
-                } ${collapsed ? 'justify-center' : ''}`}
-                title={item.name}
-              >
-                <item.icon className={`${collapsed ? '' : 'mr-3'} h-5 w-5 ${isActive ? 'text-indigo-500 dark:text-indigo-400' : 'text-gray-400 dark:text-gray-500'}`} />
-                {!collapsed && item.name}
-              </Link>
->>>>>>> 25a3726c
-            );
-          })}
-        </nav>
-      </div>
-      
-      {/* User Section */}
-<<<<<<< HEAD
-      <div className="flex-shrink-0 flex border-t border-indigo-700 dark:border-indigo-900 p-4">
-        <Tooltip
-          content={!isExpanded ? (isGuest ? "Guest User" : user?.email || "User") : ""}
-          position="right"
-        >
-          <div className={`flex items-center ${!isExpanded ? 'justify-center' : 'w-full'}`}>
-            <div className="flex-shrink-0">
-              <div className="h-8 w-8 rounded-full bg-indigo-500/30 flex items-center justify-center">
-                {isGuest ? (
-                  <UserCheck className="h-5 w-5 text-white" />
-                ) : (
-                  <User className="h-5 w-5 text-white" />
-                )}
-              </div>
-=======
-      <div className="flex-shrink-0 flex border-t border-gray-200 dark:border-gray-700 p-4">
-        <div className={`flex items-center ${collapsed ? 'justify-center' : 'w-full'}`}>
-          <div className="flex-shrink-0">
-            <div className="h-8 w-8 rounded-full bg-indigo-100 dark:bg-indigo-900 flex items-center justify-center">
-              {isGuest ? (
-                <UserCheck className="h-5 w-5 text-indigo-600 dark:text-indigo-400" />
-              ) : (
-                <User className="h-5 w-5 text-indigo-600 dark:text-indigo-400" />
-              )}
->>>>>>> 25a3726c
-            </div>
-            {isExpanded && (
-              <>
-                <div className="ml-3 flex-1 min-w-0">
-                  <p className="text-sm font-medium text-white truncate">
-                    {isGuest ? 'Guest User' : user?.email}
-                  </p>
-                  {isGuest && (
-                    <p className="text-xs text-indigo-200">Limited features</p>
-                  )}
-                </div>
-                <Tooltip content="Sign out" position="top">
-                  <button
-                    onClick={handleSignOut}
-                    className="ml-3 flex-shrink-0 p-1 text-indigo-200 hover:text-white transition-colors"
-                  >
-                    <LogOut className="h-5 w-5" />
-                  </button>
-                </Tooltip>
-              </>
-            )}
-          </div>
-<<<<<<< HEAD
-        </Tooltip>
-=======
-          {!collapsed && (
+          {isExpanded && (
             <>
               <div className="ml-3 flex-1 min-w-0">
-                <p className="text-sm font-medium text-gray-900 dark:text-white truncate">
+                <p className="text-sm font-medium text-knitter-light-darker dark:text-knitter-dark-lighter truncate">
                   {isGuest ? 'Guest User' : user?.email}
                 </p>
                 {isGuest && (
-                  <p className="text-xs text-gray-500 dark:text-gray-400">Limited features</p>
+                  <p className="text-xs text-knitter-light-dark/70 dark:text-knitter-dark-light/70">Limited features</p>
                 )}
               </div>
               <button
                 onClick={handleSignOut}
-                className="ml-3 flex-shrink-0 p-1 text-gray-400 dark:text-gray-500 hover:text-gray-600 dark:hover:text-gray-400 transition-colors"
+                className="ml-3 flex-shrink-0 p-1 text-knitter-light-darker dark:text-knitter-dark-lighter hover:text-knitter-light-dark dark:hover:text-knitter-dark-light transition-colors"
+                aria-label="Sign out"
               >
                 <LogOut className="h-5 w-5" />
               </button>
             </>
           )}
         </div>
->>>>>>> 25a3726c
       </div>
     </div>
   );
