--- conflicted
+++ resolved
@@ -1,12 +1,7 @@
 import React, { useState } from 'react';
-<<<<<<< HEAD
 import { X, Send, Loader2, MessageSquare, Plus, Copy, Share, Info } from 'lucide-react';
 import { microThreadsAPI } from '../lib/api';
 import Tooltip from './Tooltip';
-=======
-import { X, Send, Loader2, MessageSquare, Plus, Copy, Share } from 'lucide-react';
-import { microThreadsAPI } from '../lib/api';
->>>>>>> 25a3726c
 
 interface MicroThreadModalProps {
   isOpen: boolean;
@@ -26,10 +21,7 @@
   const [response, setResponse] = useState('');
   const [modelUsed, setModelUsed] = useState('');
   const [copied, setCopied] = useState(false);
-<<<<<<< HEAD
   const [error, setError] = useState<string | null>(null);
-=======
->>>>>>> 25a3726c
 
   if (!isOpen || !chunk) return null;
 
@@ -78,7 +70,7 @@
     
     if (navigator.share) {
       navigator.share({
-        title: 'KnitChat Follow-up',
+        title: 'knitter.app Follow-up',
         text: text
       }).catch(err => {
         console.error('Error sharing:', err);
@@ -97,83 +89,67 @@
         <div className="inline-block align-bottom bg-white dark:bg-gray-800 rounded-lg text-left overflow-hidden shadow-xl transform transition-all sm:my-8 sm:align-middle sm:max-w-2xl sm:w-full">
           <div className="bg-white dark:bg-gray-800 px-4 pt-5 pb-4 sm:p-6">
             <div className="flex items-center justify-between mb-6">
-<<<<<<< HEAD
               <div className="flex items-center">
                 <h3 className="text-lg font-medium text-gray-900 dark:text-white">Follow-up Question</h3>
                 <Tooltip 
                   content="Ask a follow-up question about this specific part of the conversation. The AI will answer based on this context."
-                  position="top"
                 >
                   <Info className="h-4 w-4 ml-2 text-gray-400 dark:text-gray-500 cursor-help" />
                 </Tooltip>
               </div>
-=======
-              <h3 className="text-lg font-medium text-gray-900 dark:text-white">Follow-up Question</h3>
->>>>>>> 25a3726c
               <button
                 onClick={onClose}
                 className="text-gray-400 dark:text-gray-500 hover:text-gray-600 dark:hover:text-gray-400 transition-colors"
               >
-                <X className="h-6 w-6" />
+                <X className="h-5 w-5" />
               </button>
             </div>
-
-            {/* Original Chunk */}
-            <div className="mb-6 p-4 bg-gray-50 dark:bg-gray-700 rounded-lg border-l-4 border-indigo-500 dark:border-indigo-400">
-              <h4 className="text-sm font-medium text-gray-700 dark:text-gray-300 mb-2">Original Context:</h4>
-              <p className="text-gray-600 dark:text-gray-300 text-sm leading-relaxed">{chunk.text_chunk}</p>
-              {chunk.participant_label && (
-                <p className="text-xs text-gray-500 dark:text-gray-400 mt-2">— {chunk.participant_label}</p>
-              )}
+            
+            <div className="bg-gray-100 dark:bg-gray-700 p-3 rounded-md mb-4">
+              <p className="text-sm text-gray-700 dark:text-gray-300 whitespace-pre-wrap">{chunk.content}</p>
             </div>
-
-            {/* Question Form */}
-            <form onSubmit={handleSubmit} className="mb-6">
-              <div className="flex space-x-3">
-                <div className="flex-1">
-                  <textarea
-                    value={question}
-                    onChange={(e) => setQuestion(e.target.value)}
-                    placeholder="Ask a follow-up question about this content..."
-                    rows={3}
-                    className="w-full rounded-md border-gray-300 dark:border-gray-600 bg-white dark:bg-gray-700 text-gray-900 dark:text-white shadow-sm focus:border-indigo-500 focus:ring-indigo-500 resize-none"
-                    disabled={loading}
-                  />
-                </div>
-                <Tooltip content="Send question">
-                  <button
-                    type="submit"
-                    disabled={loading || !question.trim()}
-                    className="flex-shrink-0 inline-flex items-center px-4 py-2 border border-transparent text-sm font-medium rounded-md shadow-sm text-white bg-indigo-600 hover:bg-indigo-700 focus:outline-none focus:ring-2 focus:ring-offset-2 focus:ring-indigo-500 disabled:opacity-50 disabled:cursor-not-allowed transition-colors"
-                  >
-                    {loading ? (
-                      <Loader2 className="h-4 w-4 animate-spin" />
-                    ) : (
+            
+            {error && (
+              <div className="bg-red-50 dark:bg-red-900/20 border border-red-200 dark:border-red-800 rounded-md p-3 mb-4">
+                <p className="text-sm text-red-600 dark:text-red-400">{error}</p>
+              </div>
+            )}
+            
+            <form onSubmit={handleSubmit} className="mb-4">
+              <div className="relative">
+                <textarea
+                  value={question}
+                  onChange={(e) => setQuestion(e.target.value)}
+                  placeholder="Ask a follow-up question..."
+                  className="w-full p-3 pr-12 bg-white dark:bg-gray-900 rounded-md border border-gray-300 dark:border-gray-600 focus:outline-none focus:ring-2 focus:ring-green-500 focus:border-transparent text-gray-900 dark:text-white resize-none h-24"
+                  disabled={loading}
+                />
+                <button
+                  type="submit"
+                  disabled={!question.trim() || loading}
+                  className="absolute right-2 bottom-2 p-2 bg-green-600 hover:bg-green-700 disabled:bg-gray-400 disabled:cursor-not-allowed text-white rounded-md transition-colors"
+                >
+                  {loading ? (
+                    <Loader2 className="h-5 w-5 animate-spin" />
+                  ) : (
+                    <Tooltip content="Send question">
                       <Send className="h-4 w-4" />
-                    )}
-                  </button>
-                </Tooltip>
-              </div>
-              
-              {error && (
-                <div className="mt-2 text-sm text-red-600 dark:text-red-400">
-                  {error}
-                </div>
-              )}
+                    </Tooltip>
+                  )}
+                </button>
+              </div>
             </form>
-
-            {/* Response */}
+            
             {response && (
-              <div className="mb-6 p-4 bg-green-50 dark:bg-green-900/20 rounded-lg border-l-4 border-green-500 dark:border-green-400">
+              <div className="bg-green-50 dark:bg-green-900/20 border border-green-200 dark:border-green-800 rounded-md p-4 mt-4">
                 <div className="flex items-center justify-between mb-2">
                   <div className="flex items-center">
                     <MessageSquare className="h-4 w-4 text-green-600 dark:text-green-400 mr-2" />
-                    <h4 className="text-sm font-medium text-green-800 dark:text-green-300">
-                      AI Response ({modelUsed})
+                    <h4 className="text-sm font-medium text-green-900 dark:text-green-100">
+                      Response {modelUsed ? `(${modelUsed})` : ''}
                     </h4>
                   </div>
                   <div className="flex space-x-2">
-<<<<<<< HEAD
                     <Tooltip content={copied ? "Copied!" : "Copy response"}>
                       <button
                         onClick={() => copyToClipboard(response)}
@@ -190,28 +166,11 @@
                         <Share className="h-3.5 w-3.5" />
                       </button>
                     </Tooltip>
-=======
-                    <button
-                      onClick={() => copyToClipboard(response)}
-                      className="p-1 text-green-600 dark:text-green-400 hover:text-green-700 dark:hover:text-green-300 rounded-full transition-colors"
-                      title={copied ? "Copied!" : "Copy response"}
-                    >
-                      <Copy className="h-3.5 w-3.5" />
-                    </button>
-                    <button
-                      onClick={shareContent}
-                      className="p-1 text-green-600 dark:text-green-400 hover:text-green-700 dark:hover:text-green-300 rounded-full transition-colors"
-                      title="Share"
-                    >
-                      <Share className="h-3.5 w-3.5" />
-                    </button>
->>>>>>> 25a3726c
                   </div>
                 </div>
                 <p className="text-green-700 dark:text-green-300 text-sm leading-relaxed">{response}</p>
                 
                 <div className="mt-4 flex justify-end">
-<<<<<<< HEAD
                   <Tooltip content="Add this follow-up to the main conversation thread">
                     <button
                       onClick={handleAddToMainThread}
@@ -221,15 +180,6 @@
                       Add to Main Thread
                     </button>
                   </Tooltip>
-=======
-                  <button
-                    onClick={handleAddToMainThread}
-                    className="inline-flex items-center px-3 py-1.5 border border-transparent text-xs font-medium rounded text-green-700 dark:text-green-300 bg-green-100 dark:bg-green-800/50 hover:bg-green-200 dark:hover:bg-green-800 focus:outline-none focus:ring-2 focus:ring-offset-2 focus:ring-green-500 transition-colors"
-                  >
-                    <Plus className="h-3 w-3 mr-1" />
-                    Add to Main Thread
-                  </button>
->>>>>>> 25a3726c
                 </div>
               </div>
             )}
